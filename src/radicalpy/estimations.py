--- conflicted
+++ resolved
@@ -45,13 +45,8 @@
 
     Args:
             g_tensors (list): The principle components of g-tensor.
-<<<<<<< HEAD
             B (float or np.ndarray): The external magnetic field strength (T).
             tau_c (float or np.ndarray): The rotational correlation time (s).
-=======
-            B (float): The external magnetic field strength (T).
-            tau_c (float): The rotational correlation time (s).
->>>>>>> 75c9b527
 
     Returns:
             float or np.ndarray: The T1 relaxation rate (1/s)
@@ -85,13 +80,8 @@
 
     Args:
             g_tensors (list): The principle components of g-tensor.
-<<<<<<< HEAD
             B (float or np.ndarray): The external magnetic field strength (T).
             tau_c (float or np.ndarray): The rotational correlation time (s).
-=======
-            B (float): The external magnetic field strength (T).
-            tau_c (float): The rotational correlation time (s).
->>>>>>> 75c9b527
 
     Returns:
             float or np.ndarray: The T2 relaxation rate (1/s).
