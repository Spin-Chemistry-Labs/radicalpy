#!/usr/bin/env python

import enum
import itertools
from math import prod
from typing import Optional

import numpy as np
import scipy as sp
from tqdm import tqdm

from . import utils
from .data import Molecule


class State(enum.Enum):
    EQUILIBRIUM = "Eq"
    SINGLET = "S"
    TRIPLET = "T"
    TRIPLET_ZERO = "T_0"
    TRIPLET_PLUS = "T_+"
    TRIPLET_PLUS_MINUS = "T_\\pm"
    TRIPLET_MINUS = "T_-"


class Basis(enum.Enum):
    ZEEMAN = "Zeeman"
    ST = "ST"


class HilbertIncoherentProcessBase:
    def __init__(self, rate_constant: float):
        self.rate = rate_constant

    def init(self, sim):
        pass

    def adjust_hamiltonian(self, *args, **kwargs):
        return

    def adjust_product_probabilities(self, *args, **kwargs):
        return

    @property
    def rate_constant(self) -> float:
        """Rate of the incoherent process."""
        return self.rate

    def _name(self) -> str:
        return str(type(self).__name__)

    def __repr__(self) -> str:
        lines = [
            self._name(),
            f"Rate constant: {self.rate}",
        ]
        return "\n".join(lines)


class HilbertSimulation:
    """Quantum simulation base class.

    Args:
        molecules (list[Molecule]): List of `Molecule` objects.

        custom_gfactor (bool): Flag to use g-factors instead of the
            default gyromagnetic ratio gamma.

    >>> HilbertSimulation([Molecule.fromdb("flavin_anion", ["N5"]),
    ...                    Molecule.fromdb("tryptophan_cation", ["Hbeta1", "H1"])])
    Number of electrons: 2
    Number of nuclei: 3
    Number of particles: 5
    Multiplicities: [2, 2, 3, 2, 2]
    Magnetogyric ratios (mT): [-176085963.023, -176085963.023, 19337.792, 267522.18744, 267522.18744]
    Nuclei: [14N(19337792.0, 3, 0.5141 <anisotropic available>), 1H(267522187.44, 2, 1.605 <anisotropic available>), 1H(267522187.44, 2, -0.5983 <anisotropic available>)]
    Couplings: [0, 1, 1]
    HFCs (mT): [0.5141 <anisotropic available>, 1.605 <anisotropic available>, -0.5983 <anisotropic available>]
    """

    def __init__(
        self,
        molecules: list[Molecule],
        custom_gfactors: bool = False,
        basis: Basis = Basis.ST,
    ):
        self.molecules = molecules
        self.custom_gfactors = custom_gfactors
        self.basis = basis

    @property
    def coupling(self):
        return sum([[i] * len(m.nuclei) for i, m in enumerate(self.molecules)], [])

    @property
    def radicals(self):
        return [m.radical for m in self.molecules]

    @property
    def nuclei(self):
        return sum([[n for n in m.nuclei] for m in self.molecules], [])

    @property
    def particles(self):
        return self.radicals + self.nuclei

    def __repr__(self) -> str:
        return "\n".join(
            [
                # "Simulation summary:",
                f"Number of electrons: {len(self.radicals)}",
                f"Number of nuclei: {len(self.nuclei)}",
                f"Number of particles: {len(self.particles)}",
                f"Multiplicities: {[p.multiplicity for p in self.particles]}",
                f"Magnetogyric ratios (mT): {[p.gamma_mT for p in self.particles]}",
                f"Nuclei: {sum([m.nuclei for m in self.molecules], [])}",
                f"Couplings: {self.coupling}",
                f"HFCs (mT): {[n.hfc for n in self.nuclei]}",
                # "",
                # f"Simulated molecules:\n{molecules}",
            ]
        )

    def ST_basis(self, M):
        # T+  T0  S  T-
        ST = np.array(
            [
                [1, 0, 0, 0],
                [0, 1 / np.sqrt(2), 1 / np.sqrt(2), 0],
                [0, -1 / np.sqrt(2), 1 / np.sqrt(2), 0],
                [0, 0, 0, 1],
            ]
        )

        C = np.kron(ST, np.eye(prod([n.multiplicity for n in self.nuclei])))
        return C @ M @ C.T

    @staticmethod
    def pauli(mult: int):
        """Generate Pauli matrices.

        Generates the Pauli matrices corresponding to a given multiplicity.

        Args:

            mult (int): The multiplicity of the element.

        Returns:
            dict:

                A dictionary containing 6 `np.array` matrices of
                shape `(mult, mult)`:

                - the unit operator `result["u"]`,
                - raising operator `result["p"]`,
                - lowering operator `result["m"]`,
                - Pauli matrix for x axis `result["x"]`,
                - Pauli matrix for y axis `result["y"]`,
                - Pauli matrix for z axis `result["z"]`.
        """
        assert mult > 1
        result = {}
        if mult == 2:
            result["u"] = np.array([[1, 0], [0, 1]])
            result["p"] = np.array([[0, 1], [0, 0]])
            result["m"] = np.array([[0, 0], [1, 0]])
            result["x"] = 0.5 * np.array([[0.0, 1.0], [1.0, 0.0]])
            result["y"] = 0.5 * np.array([[0.0, -1.0j], [1.0j, 0.0]])
            result["z"] = 0.5 * np.array([[1.0, 0.0], [0.0, -1.0]])
        else:
            spin = (mult - 1) / 2
            prjs = np.arange(mult - 1, -1, -1) - spin

            p_data = np.sqrt(spin * (spin + 1) - prjs * (prjs + 1))
            m_data = np.sqrt(spin * (spin + 1) - prjs * (prjs - 1))

            result["u"] = np.eye(mult)
            result["p"] = sp.sparse.spdiags(p_data, [1], mult, mult).toarray()
            result["m"] = sp.sparse.spdiags(m_data, [-1], mult, mult).toarray()
            result["x"] = 0.5 * (result["p"] + result["m"])
            result["y"] = -0.5 * 1j * (result["p"] - result["m"])
            result["z"] = sp.sparse.spdiags(prjs, 0, mult, mult).toarray()
        return result

    def spin_operator(self, idx: int, axis: str) -> np.ndarray:
        """Construct the spin operator.

        Construct the spin operator for the particle with index `idx`
        in the `HilbertSimulation`.

        Args:

            idx (int): Index of the particle.

            axis (str): Axis, i.e. ``"x"``, ``"y"`` or ``"z"``.

        Returns:
            np.ndarray:

                Spin operator for a particle in the
                `HilbertSimulation` system with indexing `idx` and
                axis `axis`.

        """
        assert 0 <= idx and idx < len(self.particles)
        assert axis in "xyzpmu"

        sigma = self.pauli(self.particles[idx].multiplicity)[axis]
        eye_before = np.eye(prod(p.multiplicity for p in self.particles[:idx]))
        eye_after = np.eye(prod(p.multiplicity for p in self.particles[idx + 1 :]))

        spinop = np.kron(np.kron(eye_before, sigma), eye_after)
        if self.basis == Basis.ST:
            return self.ST_basis(spinop)
        else:
            return spinop

    def product_operator(self, idx1: int, idx2: int, h: float = 1.0) -> np.ndarray:
        """Construct the (1D) product operator.

        Args:

            idx1 (int): TODO.

            idx2 (int): TODO.

            h (float): TODO.

        Returns:
            np.ndarray:

                Product operator for particles TODO.
        """
        return h * sum(
            [
                self.spin_operator(idx1, axis).dot(self.spin_operator(idx2, axis))
                for axis in "xyz"
            ]
        )

    def product_operator_3d(self, idx1: int, idx2: int, h: np.ndarray) -> np.ndarray:
        """Construct the 3D product operator.

        Args:

            idx1 (int): TODO.

            idx2 (int): TODO.

            h (np.ndarray): TODO.

        Returns:
            np.ndarray:

                Product operator for particles TODO.
        """
        return sum(
            (
                h[i, j]
                * self.spin_operator(idx1, ax1).dot(self.spin_operator(idx2, ax2))
                for i, ax1 in enumerate("xyz")
                for j, ax2 in enumerate("xyz")
            )
        )

    def projection_operator(self, state: State):
        """Construct the projection operator corresponding to a `state`.

        Args:

            state (State): TODO

        Returns:
            np.ndarray:

                Projection operator corresponding to the `State`
                `state`.

        .. todo:: Write proper docs.

        """
        # Spin operators
        SAx, SAy, SAz = [self.spin_operator(0, ax) for ax in "xyz"]
        SBx, SBy, SBz = [self.spin_operator(1, ax) for ax in "xyz"]

        # Product operators
        SASB = self.product_operator(0, 1)
        eye = np.eye(len(SASB))

        result = {
            State.SINGLET: (1 / 4) * eye - SASB,
            State.TRIPLET: (3 / 4) * eye + SASB,
            State.TRIPLET_PLUS: (2 * SAz**2 + SAz) * (2 * SBz**2 + SBz),
            State.TRIPLET_MINUS: (2 * SAz**2 - SAz) * (2 * SBz**2 - SBz),
            State.TRIPLET_ZERO: (1 / 4) * eye + SAx @ SBx + SAy @ SBy - SAz @ SBz,
            State.TRIPLET_PLUS_MINUS: (2 * SAz**2 + SAz) * (2 * SBz**2 + SBz)
            + (2 * SAz**2 - SAz) * (2 * SBz**2 - SBz),
            State.EQUILIBRIUM: 1.05459e-34 / (1.38e-23 * 298),
        }
        return result[state]

    def zeeman_hamiltonian(
        self, B0: float, theta: Optional[float] = None, phi: Optional[float] = None
    ) -> np.ndarray:
        """Construct the Zeeman Hamiltonian (1D or 3D).

        Construct the Zeeman Hamiltonian based on the external
        magnetic field `B0`.  If the angles `theta` and `phi` are also
        provided, the 3D Zeeman Hamiltonian is constructed (by
        invoking the `zeeman_hamiltonian_3d`), otherwise the 1D Zeeman
        Hamiltonian is constructed (by invoking the
        `zeeman_hamiltonian_1d`).

        Args:

            B0 (float): External magnetic field intensity (milli
                Tesla).

            theta (Optional[float]): angle.

            phi (Optional[float]): angle

        Returns:
            np.ndarray:

                The Zeeman Hamiltonian corresponding to the system
                described by the `HilbertSimulation` object and the
                external magnetic field intensity `B0` and angles
                `theta` and `phi`.

        """
        if theta is None and phi is None:
            return self.zeeman_hamiltonian_1d(B0)
        else:
            return self.zeeman_hamiltonian_3d(B0, theta, phi)

    def zeeman_hamiltonian_1d(self, B0: float) -> np.ndarray:
        """Construct the 1D Zeeman Hamiltonian.

        Construct the 1D Zeeman Hamiltonian based on the external
        magnetic field `B0`.

        Args:

            B0 (float): External magnetic field intensity (milli
                Tesla).

        Returns:
            np.ndarray:

                The Zeeman Hamiltonian corresponding to the system
                described by the `HilbertSimulation` object and the
                external magnetic field intensity `B`.

        """
        axis = "z"
        gammas = enumerate(p.gamma_mT for p in self.particles)
        return -B0 * sum(g * self.spin_operator(i, axis) for i, g in gammas)

    def zeeman_hamiltonian_3d(
        self, B0: float, theta: float = 0, phi: float = 0
    ) -> np.ndarray:
        """Construct the 3D Zeeman Hamiltonian.

        Construct the 3D Zeeman Hamiltonian based on the external
        magnetic field `B` and angles `theta` and `phi`.

        Args:

            B0 (float): External magnetic field intensity (milli
                Tesla).

            theta (float): angle.

            phi (float): angle

        Returns:
            np.ndarray:

                The Zeeman Hamiltonian corresponding to the system
                described by the `HilbertSimulation` object and the
                external magnetic field intensity `B0` and angles
                `theta` and `phi`.

        """
        particles = np.array(
            [
                [self.spin_operator(idx, axis) for axis in "xyz"]
                for idx in range(len(self.particles))
            ]
        )
        rotation = utils.spherical_to_cartesian(theta, phi)
        omega = B0 * self.radicals[0].gamma_mT
        return omega * np.einsum("j,ijkl->kl", rotation, particles)

    def hyperfine_hamiltonian(self, hfc_anisotropy: bool = False) -> np.ndarray:
        """Construct the Hyperfine Hamiltonian.

        Construct the Hyperfine Hamiltonian.  If `hfc_anisotropy` is TODO
        `True`,

        Args:

            hfc_anisotropy (bool): TODO?

        Returns:
            np.ndarray:

                The Hyperfine Hamiltonian corresponding to the system
                described by the `HilbertSimulation` object.

        """
        if hfc_anisotropy:
            for h in [n.hfc for n in self.nuclei]:
                # TODO(vatai) try except not is None
                if h.anisotropic is None:
                    raise ValueError(
                        "Not all molecules have anisotropic HFCs! "
                        "Please use `hfc_anisotropy=False`"
                    )

            prodop = self.product_operator_3d
            hfcs = [n.hfc.anisotropic for n in self.nuclei]
        else:
            prodop = self.product_operator
            hfcs = [n.hfc.isotropic for n in self.nuclei]
        return sum(
            (
                self.particles[ei].gamma_mT
                * prodop(ei, len(self.radicals) + ni, hfcs[ni])
                for ni, ei in enumerate(self.coupling)
            )
        )

    def exchange_hamiltonian(self, J: float) -> np.ndarray:
        """Construct the Exchange Hamiltonian.

        Construct the Exchange (J-coupling) Hamiltonian based on the
        coupling constant J between two electrons.

        The `TODO` function can be used

        Args:

            J (float): Exchange coupling constant.

        which can be obtain from the radical pair separation `r` using `TODO` method.

        .. todo:: Write proper docs.

        Returns:
            np.ndarray:

                The Exchange (J-coupling) Hamiltonian
                corresponding to the system described by the
                `HilbertSimulation` object and the coupling constant
                `J`.

        """
        Jcoupling = J * self.radicals[0].gamma_mT
        SASB = self.product_operator(0, 1)
        return Jcoupling * (2 * SASB + 0.5 * np.eye(SASB.shape[0]))

    def dipolar_hamiltonian(self, D: float | np.ndarray) -> np.ndarray:
        """Construct the Dipolar Hamiltonian.

        Construct the Dipolar Hamiltonian based on dipolar coupling
        constant or dipolar interaction tensor `D` between two
        electrons.  Depending on the `type` of `D`, the 1D or the 3D
        version is invoked.

        Args:

            D (float | np.ndarray): dipolar coupling constant or
                dipolar interaction tensor.

        Returns:
            np.ndarray:

                The Dipolar Hamiltonian corresponding to the system
                described by the `HilbertSimulation` object and
                dipolar coupling constant or dipolar interaction
                tensor `D`.

        """
        if isinstance(D, np.ndarray):
            return self.dipolar_hamiltonian_3d(D)
        else:
            return self.dipolar_hamiltonian_1d(D)

    def dipolar_hamiltonian_1d(self, D: float) -> np.ndarray:
        """Construct the 1D Dipolar Hamiltonian.

        Construct the Dipolar Hamiltonian based on dipolar coupling
        constant `D` between two electrons.

        Args:

            D (float): dipolar coupling constant.

        Returns:
            np.ndarray:

                The 1D Dipolar Hamiltonian corresponding to the system
                described by the `HilbertSimulation` object and
                dipolar coupling constant `D`.

        """
        SASB = self.product_operator(0, 1)
        SAz = self.spin_operator(0, "z")
        SBz = self.spin_operator(1, "z")
        omega = (2 / 3) * self.radicals[0].gamma_mT * D
        return omega * (3 * SAz * SBz - SASB)

    def dipolar_hamiltonian_3d(self, dipolar_tensor: np.ndarray) -> np.ndarray:
        """Construct the 3D Dipolar Hamiltonian.

        Construct the Dipolar Hamiltonian based on dipolar interaction
        tensor `D` between two electrons.

        Args:

            D (np.ndarray): dipolar interaction tensor.

        Returns:
            np.ndarray:

                The 3D Dipolar Hamiltonian corresponding to the system
                described by the `HilbertSimulation` object and
                dipolar interaction tensor `D`.

        """
        ne = len(self.radicals)
        return -sum(
            (
                -self.radicals[0].gamma_mT
                * self.product_operator_3d(ei, ne + ni, dipolar_tensor)
                for ni, ei in enumerate(self.coupling)
            )
        )

    def total_hamiltonian(
        self,
        B0: float,
        J: float,
        D: float | np.ndarray,
        theta: Optional[float] = None,
        phi: Optional[float] = None,
        hfc_anisotropy: bool = False,
    ) -> np.ndarray:
        """Construct the total Hamiltonian.

        The total Hamiltonian is the sum of Zeeman, Hyperfine,
        Exchange and Dipolar Hamiltonian.

        Args:

            B (float): See `zeeman_hamiltonian`.

            J (float): See `exchange_hamiltonian`.

            D (float): See `dipolar_hamiltonian`.

            theta (Optional[float]): See `zeeman_hamiltonian`.

            phi (Optional[float]): See `zeeman_hamiltonian`.

            hfc_anisotropy (bool): See `hyperfine_hamiltonian`.

        Returns:
            np.ndarray:

                The total Hamiltonian.

        """
        H = (
            self.zeeman_hamiltonian(B0, theta, phi)
            + self.hyperfine_hamiltonian(hfc_anisotropy)
            + self.exchange_hamiltonian(J)
            + self.dipolar_hamiltonian(D)
        )
        return self.convert(H)

    def time_evolution(
        self, init_state: State, time: np.ndarray, H: np.ndarray
    ) -> np.ndarray:
        """Evolve the system through time.

        Args:
            init_state (State): blah blah

            time (np.ndarray): blah blah

            H (np.ndarray): blah blah

        Returns:
            np.ndarray:

                TODO

        .. todo:: Write proper docs.
        """
        dt = time[1] - time[0]
        propagator = self.unitary_propagator(H, dt)

        rho0 = self.initial_density_matrix(init_state, H)
        rhos = np.zeros([len(time), *rho0.shape], dtype=complex)
        rhos[0] = rho0
        for t in range(1, len(time)):
            rhos[t] = self.propagate(propagator, rhos[t - 1])
        return rhos

    def product_probability(self, obs: State, rhos: np.ndarray) -> np.ndarray:
        """Calculate the probability of the observable from the densities."""
        if obs == State.EQUILIBRIUM:
            raise ValueError("Observable state should not be EQUILIBRIUM")
        obs = self.observable_projection_operator(obs)
        return np.real(np.trace(obs @ rhos, axis1=-2, axis2=-1))

    @staticmethod
    def product_yield(product_probability, time, k):
        """Calculate the product yield and the product yield sum."""
        product_yield = sp.integrate.cumtrapz(product_probability, time, initial=0) * k
        product_yield_sum = np.trapz(product_probability, dx=time[1]) * k
        return product_yield, product_yield_sum

    def apply_liouville_hamiltonian_modifiers(self, H, modifiers):
        for K in modifiers:  # skip in hilbert
            K.init(self)
            K.adjust_hamiltonian(H)

    @staticmethod
    def apply_hilbert_kinetics(time, product_probabilities, kinetics):
        for K in kinetics:  # skip in liouville
            K.adjust_product_probabilities(product_probabilities, time)

    def mary_loop(
        self,
        init_state: State,
        time: np.ndarray,
        B: np.ndarray,
        H_base: np.ndarray,
        theta: Optional[float] = None,
        phi: Optional[float] = None,
        hfc_anisotropy: bool = False,
    ) -> np.ndarray:
        """Generate density matrices (rhos) for MARY.

        Args:

            init_state (State): initial state.

        Returns:
            np.ndarray:

                Density matrices.

        .. todo:: Write proper docs.
        """
        H_zee = self.convert(self.zeeman_hamiltonian(1, theta, phi))
        shape = self._get_rho_shape(H_zee.shape[0])
        rhos = np.zeros([len(B), len(time), *shape], dtype=complex)
        for i, B0 in enumerate(tqdm(B)):
            H = H_base + B0 * H_zee
            H_sparse = sp.sparse.csc_matrix(H)
            rhos[i] = self.time_evolution(init_state, time, H_sparse)
        return rhos

    @staticmethod
    def mary_lfe_hfe(
        init_state: State,
        B: np.ndarray,
        product_probability_seq: np.ndarray,
        dt: float,
        k: float,
    ) -> (np.ndarray, np.ndarray, np.ndarray):
        """Calculate MARY, LFE, HFE."""
        MARY = np.sum(product_probability_seq, axis=1) * dt * k
        idx = int(len(MARY) / 2) if B[0] != 0 else 0
        minmax = max if init_state == State.SINGLET else min
        HFE = (MARY[-1] - MARY[idx]) / MARY[idx] * 100
        LFE = (minmax(MARY) - MARY[idx]) / MARY[idx] * 100
        MARY = (MARY - MARY[idx]) / MARY[idx] * 100
        return MARY, LFE, HFE

    @staticmethod
    def _square_liouville_rhos(rhos):
        return rhos

    @staticmethod
    def _get_rho_shape(dim):
        return dim, dim

    def MARY(
        self,
        init_state: State,
        obs_state: State,
        time: np.ndarray,
        B: np.ndarray,
        D: float,
        J: float,
        kinetics: list[HilbertIncoherentProcessBase] = [],
        relaxations: list[HilbertIncoherentProcessBase] = [],
        theta: Optional[float] = None,
        phi: Optional[float] = None,
        hfc_anisotropy: bool = False,
    ) -> dict:
        H = self.total_hamiltonian(B0=0, D=D, J=J, hfc_anisotropy=hfc_anisotropy)

        self.apply_liouville_hamiltonian_modifiers(H, kinetics + relaxations)
        rhos = self.mary_loop(init_state, time, B, H, theta=theta, phi=phi)
        product_probabilities = self.product_probability(obs_state, rhos)

        self.apply_hilbert_kinetics(time, product_probabilities, kinetics)
        k = kinetics[0].rate_constant if kinetics else 1.0
        product_yields, product_yield_sums = self.product_yield(
            product_probabilities, time, k
        )

        dt = time[1] - time[0]
        MARY, LFE, HFE = self.mary_lfe_hfe(init_state, B, product_probabilities, dt, k)
        rhos = self._square_liouville_rhos(rhos)

        return dict(
            time=time,
            B=B,
            theta=theta,
            phi=phi,
            rhos=rhos,
            time_evolutions=product_probabilities,
            product_yields=product_yields,
            product_yield_sums=product_yield_sums,
            MARY=MARY,
            LFE=LFE,
            HFE=HFE,
        )

    def anisotropy_loop(
        self,
        init_state: State,
        time: np.ndarray,
        B: float,
        H_base: np.ndarray,
<<<<<<< HEAD
        theta: float | np.ndarray,
        phi: float | np.ndarray,
    ):
        shape = H_base.shape
        H_base = self.convert(H_base)
        if shape != H_base.shape:
            shape = (shape[0] * shape[0], 1)

        rhos = np.zeros([len(theta), len(phi), len(time), *shape], dtype=complex)

        for i, th in enumerate(theta):
            for j, ph in enumerate(phi):
                H_zee = self.zeeman_hamiltonian(B, th, ph)
                H = H_base + H_zee
                rhos[i, j] = self.time_evolution(init_state, time, H)
=======
        theta: list[float],
        phi: list[float],
    ):
        shape = self._get_rho_shape(H_base.shape[0])
        rhos = np.zeros((len(theta), len(phi), len(time), *shape), dtype=complex)

        iters = itertools.product(enumerate(theta), enumerate(phi))
        for (i, th), (j, ph) in tqdm(list(iters)):
            H_zee = self.zeeman_hamiltonian(B, th, ph)
            H = H_base + self.convert(H_zee)
            rhos[i, j] = self.time_evolution(init_state, time, H)
>>>>>>> 71aced4e
        return rhos

    def anisotropy(
        self,
        init_state: State,
        obs_state: State,
        time: np.ndarray,
<<<<<<< HEAD
        theta: np.ndarray | float,
        phi: np.ndarray | float,
=======
        theta: list[float] | float,
        phi: list[float] | float,
>>>>>>> 71aced4e
        B: float,
        D: np.ndarray,
        J: float,
        kinetics: list[HilbertIncoherentProcessBase] = [],
        relaxations: list[HilbertIncoherentProcessBase] = [],
    ) -> dict:
        H = self.total_hamiltonian(B0=0, D=D, J=J, hfc_anisotropy=True)

        self.apply_liouville_hamiltonian_modifiers(H, kinetics + relaxations)
        theta, phi = utils.anisotropy_check(theta, phi)
        rhos = self.anisotropy_loop(init_state, time, B, H, theta=theta, phi=phi)
        product_probabilities = self.product_probability(obs_state, rhos)

        self.apply_hilbert_kinetics(time, product_probabilities, kinetics)
        k = kinetics[0].rate_constant if kinetics else 1.0
        product_yields, product_yield_sums = self.product_yield(
            product_probabilities, time, k
        )
        rhos = self._square_liouville_rhos(rhos)

        return dict(
            time=time,
            B=B,
            theta=theta,
            phi=phi,
            rhos=rhos,
            time_evolutions=product_probabilities,
            product_yields=product_yields,
            product_yield_sums=product_yield_sums,
        )

    @staticmethod
    def convert(H: np.ndarray) -> np.ndarray:
        return H

    def initial_density_matrix(self, state: State, H: np.ndarray) -> np.ndarray:
        """Create an initial desity matrix.

        Create an initial density matrix for time evolution of the
        spin Hamiltonian density matrix.

        Args:
            state (State): Spin state projection operator.

            H (np.ndarray): Spin Hamiltonian in Hilbert space.

        Returns:
            np.ndarray:

                A matrix in Hilbert space representing...

        """
        Pi = self.projection_operator(state)

        if state == State.EQUILIBRIUM:
            rho0eq = sp.sparse.linalg.expm(-1j * sp.sparse.csc_matrix(H) * Pi).toarray()
            rho0 = rho0eq / rho0eq.trace()
        else:
            rho0 = Pi / np.trace(Pi)
        return rho0

    @staticmethod
    def unitary_propagator(H: np.ndarray, dt: float) -> np.ndarray:
        """Create unitary propagator (Hilbert space).

        Create unitary propagator matrices for time evolution of the
        spin Hamiltonian density matrix in Hilbert space.

        Arguments:

            H (np.ndarray): Spin Hamiltonian in Hilbert space.

            dt (float): Time evolution timestep.

        Returns:
            np.ndarray:

                Two matrices (a tensor) in either Hilbert.

        .. todo::
            https://docs.python.org/3/library/doctest.html

        Examples:

            >>> molecules = [Molecule.fromdb("flavin_anion", ["N5"]),
            ...              Molecule("Z")]
            >>> sim = HilbertSimulation(molecules)
            >>> H = sim.total_hamiltonian(B0=0, J=0, D=0)
            >>> Up, Um = sim.unitary_propagator(H, 3e-9)
            >>> Up.shape, Um.shape
            ((12, 12), (12, 12))

        """
        Up = sp.sparse.linalg.expm(1j * H * dt)
        Um = sp.sparse.linalg.expm(-1j * H * dt)
        return Up, Um

    def propagate(self, propagator: np.ndarray, rho: np.ndarray) -> np.ndarray:
        Up, Um = propagator
        return Um @ rho @ Up

    def observable_projection_operator(self, state: State) -> np.ndarray:
        return self.projection_operator(state)


class LiouvilleSimulation(HilbertSimulation):
    @staticmethod
    def convert(H: np.ndarray) -> np.ndarray:
        """Convert the Hamiltonian from Hilbert to Liouville space."""
        eye = np.eye(len(H))
        return 1j * (np.kron(H, eye) - np.kron(eye, H.T))

    @staticmethod
    def _square_liouville_rhos(rhos):
        shape = rhos.shape
        dim = int(np.sqrt(shape[-2]))
        return rhos.reshape(*shape[:-2], dim, dim)

    @staticmethod
    def _get_rho_shape(dim):
        return (dim, 1)

    def liouville_projection_operator(self, state: State) -> np.ndarray:
        return np.reshape(self.projection_operator(state), (-1, 1))

    def observable_projection_operator(self, state: State) -> np.ndarray:
        Q = self.liouville_projection_operator(state)
        return Q.T

    def initial_density_matrix(self, state: State, H: np.ndarray) -> np.ndarray:
        """Create an initial density matrix for time evolution of the spin
        Hamiltonian density matrix.

        Arguments:
            state (State): a string = spin state projection operator
            spins: an integer = sum of the number of electrons and nuclei
            H: a matrix = spin Hamiltonian in Hilbert space

        Returns:
            A matrix in Liouville space
        """
        Pi = self.liouville_projection_operator(state)
        if state == State.EQUILIBRIUM:
            rho0eq = sp.sparse.linalg.expm(-1j * H * Pi)
            rho0 = rho0eq / np.trace(rho0eq)
            rho0 = np.reshape(rho0, (len(H) ** 2, 1))
        else:
            rho0 = Pi / np.vdot(Pi, Pi)
        return rho0

    @staticmethod
    def unitary_propagator(H, dt):
        """Create unitary propagator.

        Create unitary propagator matrices for time evolution of the
        spin Hamiltonian density matrix in both Hilbert and Liouville
        space.

        Examples:

            >>> molecules = [Molecule.fromdb("flavin_anion", ["N5"]),
            ...              Molecule("Z")]
            >>> sim = LiouvilleSimulation(molecules)
            >>> H = sim.total_hamiltonian(B0=0, J=0, D=0)
            >>> sim.unitary_propagator(H, 3e-9).shape
            (144, 144)

        Arguments:
            H (np.ndarray):

                Spin Hamiltonian in Hilbert or Liouville space dt
                (float): Time evolution timestep.  space (str): Select
                the spin space.

        """
        return sp.sparse.linalg.expm(H * dt)

    def propagate(self, propagator: np.ndarray, rho: np.ndarray) -> np.ndarray:
        return propagator @ rho


class LiouvilleIncoherentProcessBase(HilbertIncoherentProcessBase):
    def adjust_hamiltonian(self, H: np.ndarray):
        H -= self.subH<|MERGE_RESOLUTION|>--- conflicted
+++ resolved
@@ -741,25 +741,8 @@
         time: np.ndarray,
         B: float,
         H_base: np.ndarray,
-<<<<<<< HEAD
         theta: float | np.ndarray,
         phi: float | np.ndarray,
-    ):
-        shape = H_base.shape
-        H_base = self.convert(H_base)
-        if shape != H_base.shape:
-            shape = (shape[0] * shape[0], 1)
-
-        rhos = np.zeros([len(theta), len(phi), len(time), *shape], dtype=complex)
-
-        for i, th in enumerate(theta):
-            for j, ph in enumerate(phi):
-                H_zee = self.zeeman_hamiltonian(B, th, ph)
-                H = H_base + H_zee
-                rhos[i, j] = self.time_evolution(init_state, time, H)
-=======
-        theta: list[float],
-        phi: list[float],
     ):
         shape = self._get_rho_shape(H_base.shape[0])
         rhos = np.zeros((len(theta), len(phi), len(time), *shape), dtype=complex)
@@ -769,7 +752,6 @@
             H_zee = self.zeeman_hamiltonian(B, th, ph)
             H = H_base + self.convert(H_zee)
             rhos[i, j] = self.time_evolution(init_state, time, H)
->>>>>>> 71aced4e
         return rhos
 
     def anisotropy(
@@ -777,13 +759,8 @@
         init_state: State,
         obs_state: State,
         time: np.ndarray,
-<<<<<<< HEAD
         theta: np.ndarray | float,
         phi: np.ndarray | float,
-=======
-        theta: list[float] | float,
-        phi: list[float] | float,
->>>>>>> 71aced4e
         B: float,
         D: np.ndarray,
         J: float,
