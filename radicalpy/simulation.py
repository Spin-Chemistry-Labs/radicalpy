--- conflicted
+++ resolved
@@ -231,14 +231,10 @@
             )
         )
 
-<<<<<<< HEAD
-    def projection_operator(self, state: State, T: float = 298):
-=======
     def get_eye(self, shape: int) -> np.ndarray:
         return np.eye(shape)
 
-    def projection_operator(self, state: State):
->>>>>>> 7b32d2f1
+    def projection_operator(self, state: State, T: float = 298):
         """Construct the projection operator corresponding to a `state`.
 
         Args:
@@ -260,8 +256,7 @@
 
         # Product operators
         SASB = self.product_operator(0, 1)
-<<<<<<< HEAD
-        eye = np.eye(len(SASB))
+        eye = self.get_eye(SASB.shape[0])
 
         result = {
             State.SINGLET: (1 / 4) * eye - SASB,
@@ -275,33 +270,7 @@
             State.TP_SINGLET: self.tp_singlet_projop(SAx, SAy, SAz, SBx, SBy, SBz),
             State.EPR: -(SAy + SBy),
         }
-
         return result[state]
-=======
-        eye = self.get_eye(SASB.shape[0])
-
-        match state:
-            case State.SINGLET:
-                return (1 / 4) * eye - SASB
-            case State.TRIPLET:
-                return (3 / 4) * eye + SASB
-            case State.TRIPLET_PLUS:
-                return (2 * SAz**2 + SAz) * (2 * SBz**2 + SBz)
-            case State.TRIPLET_MINUS:
-                return (2 * SAz**2 - SAz) * (2 * SBz**2 - SBz)
-            case State.TRIPLET_ZERO:
-                return (1 / 4) * eye + SAx @ SBx + SAy @ SBy - SAz @ SBz
-            case State.TRIPLET_PLUS_MINUS:
-                return (2 * SAz**2 + SAz) * (2 * SBz**2 + SBz) + (
-                    2 * SAz**2 - SAz
-                ) * (2 * SBz**2 - SBz)
-            case State.EQUILIBRIUM:
-                return 1.05459e-34 / (1.38e-23 * 298)
-            case State.TP_SINGLET:
-                return self.tp_singlet_projop(SAx, SAy, SAz, SBx, SBy, SBz)
-            case _:
-                raise ValueError(f"Unsupported state: {state}")
->>>>>>> 7b32d2f1
 
     def tp_singlet_projop(self, SAx, SAy, SAz, SBx, SBy, SBz):
         # For radical triplet pair (RTP)
